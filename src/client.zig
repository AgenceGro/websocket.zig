--- conflicted
+++ resolved
@@ -22,11 +22,7 @@
 	handle_ping: bool = false,
 	handle_pong: bool = false,
 	handle_close: bool = false,
-<<<<<<< HEAD
-	write_timeout_ms: u32 = 0,
 	buffer_provider: ?*buffer.Provider = null,
-=======
->>>>>>> 372020a2
 };
 
 pub const HandshakeOpts = struct {
@@ -68,11 +64,7 @@
 		_handle_ping: bool,
 		_handle_pong: bool,
 		_handle_close: bool,
-<<<<<<< HEAD
 		_bp: ?*buffer.Provider,
-		_write_timeout_ms: u32,
-=======
->>>>>>> 372020a2
 		_mask_fn: *const fn() [4]u8,
 
 		const Self = @This();
@@ -106,12 +98,7 @@
 				._handle_ping = config.handle_ping,
 				._handle_pong = config.handle_pong,
 				._handle_close = config.handle_close,
-<<<<<<< HEAD
-				._write_timeout_ms = config.write_timeout_ms,
 				._reader = try Reader.init(config.buffer_size, config.max_size, bp),
-=======
-				._reader = try Reader.init(allocator, config.buffer_size, config.max_size),
->>>>>>> 372020a2
 			};
 		}
 
